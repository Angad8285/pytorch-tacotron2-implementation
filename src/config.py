--- conflicted
+++ resolved
@@ -58,41 +58,6 @@
 postnet_kernel_size = 5
 postnet_n_convolutions = 5
 
-<<<<<<< HEAD
-
-# --- Model Parameters (Heavily Scaled-Down for Fast Testing) ---
-symbols_embedding_dim = 128
-
-# Encoder parameters
-encoder_n_convolutions = 3
-encoder_embedding_dim = 128
-encoder_kernel_size = 5
-
-# Decoder parameters
-n_mels = 80
-decoder_rnn_dim = 256
-prenet_dim = 64
-max_decoder_steps = 1000
-gate_threshold = 0.5
-p_attention_dropout = 0.1
-p_decoder_dropout = 0.1
-
-# Post-Net parameters
-postnet_embedding_dim = 256
-postnet_kernel_size = 5
-postnet_n_convolutions = 5
-
-# Attention parameters
-attention_rnn_dim = 256  # Must match decoder_rnn_dim
-attention_dim = 64
-location_n_filters = 16
-location_kernel_size = 17  # Must be an odd number
-
-# In src/config.py
-gate_positive_weight = 10
-# --- NEW ---
-guided_attention_alpha = 5.0
-=======
 # Training schedule (step-based milestones)
 lr_decay_milestones = [50000, 100000, 150000]  # global steps
 lr_decay_gamma = 0.8                           # multiply LR when milestone reached
@@ -100,5 +65,4 @@
 postnet_freeze_steps = 3000                    # steps before enabling PostNet
 max_grad_norm = 1.0                            # gradient clipping
 save_every_steps = 5000                        # extra step checkpoint frequency
-accumulation_steps = 1                         # set >1 to simulate larger batch
->>>>>>> 6908c272
+accumulation_steps = 1                         # set >1 to simulate larger batch