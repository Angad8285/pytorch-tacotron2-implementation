# train.py

import torch
import torch.nn as nn
from torch.utils.data import DataLoader
import argparse
import time
import os
import matplotlib.pyplot as plt
from datetime import datetime  # <-- Added this import

# Add the local NLTK data path
import nltk
nltk.data.path.append('./nltk_data')

from src import config
from src.model import Tacotron2
from src.data_utils import TextMelDataset, TextMelCollate

class Tacotron2Loss(nn.Module):
    def __init__(self):
        super(Tacotron2Loss, self).__init__()
        self.mse_loss = nn.MSELoss()
        self.bce_loss = nn.BCEWithLogitsLoss()

    def get_mask_from_lengths(self, lengths):
        max_len = torch.max(lengths).item()
        ids = torch.arange(0, max_len, device=lengths.device, dtype=torch.long)
        mask = (ids < lengths.unsqueeze(1)).bool()
        return ~mask

    def forward(self, model_outputs, targets):
        mel_out_postnet, mel_out, gate_out, _ = model_outputs
        mel_target, gate_target, mel_lengths = targets

        # FIX: No transpose needed now - outputs are already (batch, time, n_mels)
        # mel_out and mel_out_postnet are now (batch, time, n_mels)
        # mel_target should be (batch, n_mels, time) - transpose it to match
        mel_target = mel_target.transpose(1, 2)  # (batch, n_mels, time) -> (batch, time, n_mels)
        
        mask = self.get_mask_from_lengths(mel_lengths)
        # Expand mask to cover mel dimensions: (batch, time) -> (batch, time, n_mels)
        mask = mask.unsqueeze(-1).expand(-1, -1, config.n_mels)
        
        mel_out.data.masked_fill_(mask, 0.0)
        mel_out_postnet.data.masked_fill_(mask, 0.0)
        mel_target.data.masked_fill_(mask, 0.0)

        loss_mel = self.mse_loss(mel_out, mel_target) + \
                   self.mse_loss(mel_out_postnet, mel_target)
        loss_gate = self.bce_loss(gate_out, gate_target)
        
        total_loss = loss_mel + loss_gate
        return total_loss

def save_alignment_plot(alignment, path):
    alignment = alignment[0].detach().cpu().numpy().T
    fig, ax = plt.subplots(figsize=(10, 6))
    im = ax.imshow(alignment, aspect='auto', origin='lower',
                   interpolation='none', cmap='viridis')
    fig.colorbar(im, ax=ax)
    plt.xlabel("Encoder timestep (Phonemes)")
    plt.ylabel("Decoder timestep")
    plt.title("Attention Alignment")
    plt.tight_layout()
    plt.savefig(path)
    plt.close()

######################### DEBUG
def train(metadata_path, checkpoint_dir, epochs, batch_size, learning_rate):
    """
    A modified training routine for a detailed single-batch overfitting test.
    --- THIS VERSION HAS MIXED-PRECISION DISABLED FOR DEBUGGING ---
    """
    # --- TWEAK 1: Increased iterations ---
    iterations = 1200
    
    torch.manual_seed(1234)
    
    if torch.cuda.is_available():
        device = torch.device("cuda")
    elif torch.backends.mps.is_available():
        device = torch.device("mps")
    else:
        device = torch.device("cpu")
    print(f"Using device: {device}")
    
    os.makedirs(checkpoint_dir, exist_ok=True)

    dataset = TextMelDataset(metadata_path)
    collate_fn = TextMelCollate()
    data_loader = DataLoader(
        dataset, batch_size=batch_size, shuffle=True,
        collate_fn=collate_fn, num_workers=0
    )
    
    model = Tacotron2().to(device)
    optimizer = torch.optim.Adam(model.parameters(), lr=learning_rate)
    criterion = Tacotron2Loss()
    
    print("\n--- DEBUG MODE: Starting single-batch overfitting test (Mixed-Precision DISABLED). ---")
    
    print("Fetching a single batch to overfit...")
    single_batch = next(iter(data_loader))
    
    text_padded, _, mel_padded, mel_lengths = single_batch
    text_padded = text_padded.to(device)
    mel_padded = mel_padded.to(device)
    mel_lengths = mel_lengths.to(device)
    gate_target = torch.zeros(mel_padded.size(0), mel_padded.size(2), device=device)
    for j, length in enumerate(mel_lengths):
        gate_target[j, length.item()-1:] = 1

    model.train()
    
    print(f"--- Training on one batch for {iterations} iterations... ---")
    
    for i in range(iterations):
        optimizer.zero_grad(set_to_none=True)
        
        # Running without autocast and scaler for stability
        model_outputs = model(text_padded, mel_padded)
        loss = criterion(model_outputs, (mel_padded, gate_target, mel_lengths))
        
        loss.backward()
        torch.nn.utils.clip_grad_norm_(model.parameters(), 1.0)
        optimizer.step()

        if (i + 1) % 10 == 0:
            print(f"  Iteration {i+1}/{iterations}, Loss: {loss.item():.6f}")

        # --- TWEAK 2: Save plot every 300 iterations ---
        if (i + 1) % 300 == 0:
            print(f"\n--- Saving alignment plot at iteration {i+1}... ---")
            if model_outputs is not None:
                _, _, _, alignments = model_outputs
                alignment_path = os.path.join(checkpoint_dir, f"overfit_alignment_iter_{i+1}.png")
                save_alignment_plot(alignments, alignment_path)
                print(f"Alignment plot saved to {alignment_path}\n")

    print("\n--- Overfitting test complete. ---")

# ######################## ACTUAL
# def train(metadata_path, checkpoint_dir, epochs, batch_size, learning_rate):
#     torch.manual_seed(1234)
    
#     if torch.cuda.is_available():
#         device = torch.device("cuda")
#     elif torch.backends.mps.is_available():
#         device = torch.device("mps")
#     else:
#         device = torch.device("cpu")
#     print(f"Using device: {device}")
    
#     os.makedirs(checkpoint_dir, exist_ok=True)

#     dataset = TextMelDataset(metadata_path)
#     collate_fn = TextMelCollate()
#     data_loader = DataLoader(
#         dataset, batch_size=batch_size, shuffle=True,
#         collate_fn=collate_fn, num_workers=0
#     )
#     print(f"Loaded {len(dataset)} training samples.")

#     model = Tacotron2().to(device)
#     optimizer = torch.optim.Adam(model.parameters(), lr=learning_rate)
#     criterion = Tacotron2Loss()
    
#     scaler = torch.amp.GradScaler(enabled=(device.type != 'cpu'))
    
#     model.train()
#     model_outputs = None

#     for epoch in range(epochs):
#         start_time = time.time()
#         epoch_loss = 0.0
        
#         # --- TWEAK 1: Added timestamp to the epoch printout ---
#         print(f"\n--- Starting Epoch {epoch + 1}/{epochs} at {datetime.now().strftime('%Y-%m-%d %H:%M:%S')} ---")
        
#         for i, batch in enumerate(data_loader):
#             text_padded, _, mel_padded, mel_lengths = batch
            
#             text_padded = text_padded.to(device)
#             mel_padded = mel_padded.to(device)
#             mel_lengths = mel_lengths.to(device)
            
<<<<<<< HEAD
            # FIX: Gate target should match mel sequence length (time dimension)
            # mel_padded is (batch, n_mels, time), we want gate for time dimension
            gate_target = torch.zeros(mel_padded.size(0), mel_padded.size(2), device=device)
            for j, length in enumerate(mel_lengths):
                gate_target[j, length.item()-1:] = 1
=======
#             gate_target = torch.zeros(mel_padded.size(0), mel_padded.size(2), device=device)
#             for j, length in enumerate(mel_lengths):
#                 gate_target[j, length.item()-1:] = 1
>>>>>>> c1fe8f27

#             optimizer.zero_grad(set_to_none=True)
            
#             with torch.autocast(device_type=device.type, enabled=(device.type != 'cpu')):
#                 model_outputs = model(text_padded, mel_padded)
#                 loss = criterion(model_outputs, (mel_padded, gate_target, mel_lengths))
            
#             scaler.scale(loss).backward()
#             scaler.unscale_(optimizer)
#             torch.nn.utils.clip_grad_norm_(model.parameters(), 1.0)
#             scaler.step(optimizer)
#             scaler.update()
            
#             epoch_loss += loss.item()
            
#             # --- TWEAK 2: This block already prints every 10th batch ---
#             if (i + 1) % 10 == 0:
#                 print(f"  Batch {i+1}/{len(data_loader)}, Loss: {loss.item():.6f}")
        
#         avg_epoch_loss = epoch_loss / len(data_loader)
#         epoch_time = time.time() - start_time
#         print(f"\nEpoch {epoch+1} complete. Avg Loss: {avg_epoch_loss:.6f}, Time: {epoch_time:.2f}s")
        
#         checkpoint_path = os.path.join(checkpoint_dir, f"tacotron2_epoch_{epoch+1}.pth")
#         torch.save({
#             'epoch': epoch,
#             'model_state_dict': model.state_dict(),
#             'optimizer_state_dict': optimizer.state_dict(),
#             'loss': avg_epoch_loss,
#         }, checkpoint_path)
#         print(f"Checkpoint saved to {checkpoint_path}")

#         if model_outputs is not None:
#             _, _, _, alignments = model_outputs
#             alignment_path = os.path.join(checkpoint_dir, f"alignment_epoch_{epoch+1}.png")
#             save_alignment_plot(alignments, alignment_path)
#             print(f"Alignment plot saved to {alignment_path}")

#     print("\nTraining complete.")

if __name__ == '__main__':
    parser = argparse.ArgumentParser()
    parser.add_argument('metadata', type=str, help='Path to the metadata file.')
    parser.add_argument('checkpoint_dir', type=str, help='Directory to save checkpoints.')
    parser.add_argument('--epochs', type=int, default=100, help='Number of training epochs.')
    parser.add_argument('--batch_size', type=int, default=16, help='Batch size for training.')
    parser.add_argument('--lr', type=float, default=1e-3, help='Learning rate.')
    
    args = parser.parse_args()
    
    train(
        metadata_path=args.metadata,
        checkpoint_dir=args.checkpoint_dir,
        epochs=args.epochs,
        batch_size=args.batch_size,
        learning_rate=args.lr
    )<|MERGE_RESOLUTION|>--- conflicted
+++ resolved
@@ -185,17 +185,9 @@
 #             mel_padded = mel_padded.to(device)
 #             mel_lengths = mel_lengths.to(device)
             
-<<<<<<< HEAD
-            # FIX: Gate target should match mel sequence length (time dimension)
-            # mel_padded is (batch, n_mels, time), we want gate for time dimension
-            gate_target = torch.zeros(mel_padded.size(0), mel_padded.size(2), device=device)
-            for j, length in enumerate(mel_lengths):
-                gate_target[j, length.item()-1:] = 1
-=======
 #             gate_target = torch.zeros(mel_padded.size(0), mel_padded.size(2), device=device)
 #             for j, length in enumerate(mel_lengths):
 #                 gate_target[j, length.item()-1:] = 1
->>>>>>> c1fe8f27
 
 #             optimizer.zero_grad(set_to_none=True)
             
